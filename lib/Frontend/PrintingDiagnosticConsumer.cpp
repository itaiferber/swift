--- conflicted
+++ resolved
@@ -304,8 +304,6 @@
   }
 }
 
-<<<<<<< HEAD
-=======
 void *PrintingDiagnosticConsumer::getSourceFileSyntax(
     SourceManager &sourceMgr, unsigned bufferID, StringRef displayName) {
   auto known = sourceFileSyntax.find({&sourceMgr, bufferID});
@@ -321,7 +319,6 @@
   return sourceFile;
 }
 
->>>>>>> 5a904306
 void PrintingDiagnosticConsumer::queueBuffer(
     SourceManager &sourceMgr, unsigned bufferID) {
   QueuedBuffer knownSourceFile = queuedBuffers[bufferID];
@@ -365,11 +362,7 @@
       parentID, positionInParent);
   queuedBuffers[bufferID] = sourceFile;
 }
-<<<<<<< HEAD
-#endif // SWIFT_SWIFT_PARSER
-=======
 #endif // SWIFT_BUILD_SWIFT_SYNTAX
->>>>>>> 5a904306
 
 // MARK: Main DiagnosticConsumer entrypoint.
 void PrintingDiagnosticConsumer::handleDiagnostic(SourceManager &SM,
