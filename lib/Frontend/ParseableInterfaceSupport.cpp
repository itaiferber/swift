//===--- ParseableInterfaceSupport.cpp - swiftinterface files ------------===//
//
// This source file is part of the Swift.org open source project
//
// Copyright (c) 2018 Apple Inc. and the Swift project authors
// Licensed under Apache License v2.0 with Runtime Library Exception
//
// See https://swift.org/LICENSE.txt for license information
// See https://swift.org/CONTRIBUTORS.txt for the list of Swift project authors
//
//===----------------------------------------------------------------------===//

#define DEBUG_TYPE "textual-module-interface"
#include "swift/AST/ASTContext.h"
#include "swift/AST/Decl.h"
#include "swift/AST/DiagnosticsFrontend.h"
#include "swift/AST/FileSystem.h"
#include "swift/AST/Module.h"
#include "swift/Frontend/Frontend.h"
#include "swift/Frontend/ParseableInterfaceSupport.h"
#include "swift/SILOptimizer/PassManager/Passes.h"
#include "swift/Serialization/SerializationOptions.h"
#include "clang/Basic/Module.h"
#include "llvm/ADT/Hashing.h"
#include "llvm/Support/Debug.h"
#include "llvm/Support/CommandLine.h"
#include "llvm/Support/CrashRecoveryContext.h"
#include "llvm/Support/Path.h"
#include "llvm/Support/Regex.h"
#include "llvm/Support/StringSaver.h"

using namespace swift;

#define SWIFT_TOOLS_VERSION_KEY "swift-tools-version"
#define SWIFT_MODULE_FLAGS_KEY "swift-module-flags"
#define SWIFT_INTERFACE_DEPS_VERSION "swift-interface-deps-version-1"

static bool
extractSwiftInterfaceVersionAndArgs(DiagnosticEngine &Diags,
                                    llvm::vfs::FileSystem &FS,
                                    StringRef SwiftInterfacePathIn,
                                    swift::version::Version &Vers,
                                    llvm::StringSaver &SubArgSaver,
                                    SmallVectorImpl<const char *> &SubArgs) {
  auto FileOrError = swift::vfs::getFileOrSTDIN(FS, SwiftInterfacePathIn);
  if (!FileOrError) {
    Diags.diagnose(SourceLoc(), diag::error_open_input_file,
                   SwiftInterfacePathIn, FileOrError.getError().message());
    return true;
  }
  auto SB = FileOrError.get()->getBuffer();
  auto VersRe = getSwiftInterfaceToolsVersionRegex();
  auto FlagRe = getSwiftInterfaceModuleFlagsRegex();
  SmallVector<StringRef, 1> VersMatches, FlagMatches;
  if (!VersRe.match(SB, &VersMatches)) {
    Diags.diagnose(SourceLoc(),
                   diag::error_extracting_version_from_parseable_interface);
    return true;
  }
  if (!FlagRe.match(SB, &FlagMatches)) {
    Diags.diagnose(SourceLoc(),
                   diag::error_extracting_flags_from_parseable_interface);
    return true;
  }
  assert(VersMatches.size() == 2);
  assert(FlagMatches.size() == 2);
  Vers = swift::version::Version(VersMatches[1], SourceLoc(), &Diags);
  llvm::cl::TokenizeGNUCommandLine(FlagMatches[1], SubArgSaver, SubArgs);
  return false;
}

/// Construct a cache key for the .swiftmodule being generated. There is a
/// balance to be struck here between things that go in the cache key and
/// things that go in the "up to date" check of the cache entry. We want to
/// avoid fighting over a single cache entry too much when (say) running
/// different compiler versions on the same machine or different inputs
/// that happen to have the same short module name, so we will disambiguate
/// those in the key. But we want to invalidate and rebuild a cache entry
/// -- rather than making a new one and potentially filling up the cache
/// with dead entries -- when other factors change, such as the contents of
/// the .swiftinterface input or its dependencies.
std::string getCacheHash(ASTContext &Ctx,
                         CompilerInvocation &SubInvocation,
                         StringRef InPath) {
  // Start with the compiler version (which will be either tag names or revs).
  std::string vers = swift::version::getSwiftFullVersion(
      Ctx.LangOpts.EffectiveLanguageVersion);
  llvm::hash_code H = llvm::hash_value(vers);

  // Simplest representation of input "identity" (not content) is just a
  // pathname, and probably all we can get from the VFS in this regard anyways.
  H = llvm::hash_combine(H, InPath);

  // ClangImporterOpts does include the target CPU, which is redundant: we
  // already have separate .swiftinterface files per target due to expanding
  // preprocessing directives, but further specializing the cache key to that
  // target is harmless and will not make any extra cache entries, so allow it.
  H = llvm::hash_combine(
      H, SubInvocation.getClangImporterOptions().getPCHHashComponents());

  return llvm::APInt(64, H).toString(36, /*Signed=*/false);
}

void
ParseableInterfaceModuleLoader::configureSubInvocationAndOutputPaths(
    CompilerInvocation &SubInvocation,
    StringRef InPath,
    llvm::SmallString<128> &OutPath,
    llvm::SmallString<128> &DepPath) {

  auto &SearchPathOpts = Ctx.SearchPathOpts;
  auto &LangOpts = Ctx.LangOpts;

  // Start with a SubInvocation that copies various state from our
  // invoking ASTContext.
  SubInvocation.setImportSearchPaths(SearchPathOpts.ImportSearchPaths);
  SubInvocation.setFrameworkSearchPaths(SearchPathOpts.FrameworkSearchPaths);
  SubInvocation.setSDKPath(SearchPathOpts.SDKPath);
  SubInvocation.setInputKind(InputFileKind::SwiftModuleInterface);
  SubInvocation.setRuntimeResourcePath(SearchPathOpts.RuntimeResourcePath);
  SubInvocation.setTargetTriple(LangOpts.Target);

  // Calculate an output filename that includes a hash of relevant key data, and
  // wire up the SubInvocation's InputsAndOutputs to contain both input and
  // output filenames.
  OutPath = CacheDir;
  llvm::sys::path::append(OutPath, llvm::sys::path::stem(InPath));
  OutPath.append("-");
  OutPath.append(getCacheHash(Ctx, SubInvocation, InPath));
  OutPath.append(".");
  DepPath = OutPath;
  auto OutExt = file_types::getExtension(file_types::TY_SwiftModuleFile);
  OutPath.append(OutExt);
  auto DepExt = file_types::getExtension(file_types::TY_SwiftParseableInterfaceDeps);
  DepPath.append(DepExt);

  auto &FEOpts = SubInvocation.getFrontendOptions();
  FEOpts.RequestedAction = FrontendOptions::ActionType::EmitModuleOnly;
  FEOpts.InputsAndOutputs.addPrimaryInputFile(InPath);
  SupplementaryOutputPaths SOPs;
  SOPs.ModuleOutputPath = OutPath.str();
  StringRef MainOut = "/dev/null";
  FEOpts.InputsAndOutputs.setMainAndSupplementaryOutputs({MainOut}, {SOPs});
}

// Write the world's simplest dependencies file: a version identifier on
// a line followed by a list of files, one per line.
static bool writeSwiftInterfaceDeps(DiagnosticEngine &Diags,
                                    ArrayRef<std::string> Deps,
                                    StringRef DepPath) {
  return withOutputFile(Diags, DepPath, [&](llvm::raw_pwrite_stream &out) {
      out << SWIFT_INTERFACE_DEPS_VERSION << '\n';
      for (auto const &D : Deps) {
        out << D << '\n';
      }
      return false;
    });
}

// Check that the output .swiftmodule file is at least as new as all the
// dependencies it read when it was built last time.
static bool
<<<<<<< HEAD
swiftModuleIsUpToDate(llvm::vfs::FileSystem &FS,
                      StringRef InPath, StringRef OutPath) {
  if (FS.exists(OutPath)) {
    auto InStatus = FS.status(InPath);
    auto OutStatus = FS.status(OutPath);
    if (InStatus && OutStatus) {
      return InStatus.get().getLastModificationTime() <=
        OutStatus.get().getLastModificationTime();
=======
swiftModuleIsUpToDate(clang::vfs::FileSystem &FS,
                      StringRef InPath, StringRef OutPath, StringRef DepPath) {

  if (!FS.exists(OutPath) || !FS.exists(DepPath))
    return false;

  auto OutStatus = FS.status(OutPath);
  if (!OutStatus)
    return false;

  auto DepBuf = FS.getBufferForFile(DepPath);
  if (!DepBuf)
    return false;

  // Split the deps file into a vector of lines.
  StringRef Deps =  DepBuf.get()->getBuffer();
  SmallVector<StringRef, 16> AllDeps;
  Deps.split(AllDeps, '\n', /*MaxSplit=*/-1, /*KeepEmpty=*/false);

  // First line in vector is a version-string; check it is the expected value.
  if (AllDeps.size() < 1 ||
      AllDeps[0] != SWIFT_INTERFACE_DEPS_VERSION) {
    return false;
  }

  // Overwrite the version-string entry in the vector with the .swiftinterface
  // input file we're reading, then stat() every entry in the vector and check
  // none are newer than the .swiftmodule (OutStatus).
  AllDeps[0] = InPath;
  for (auto In : AllDeps) {
    auto InStatus = FS.status(In);
    if (!InStatus ||
        (InStatus.get().getLastModificationTime() >
         OutStatus.get().getLastModificationTime())) {
      return false;
>>>>>>> 7a7657b0
    }
  }
  return true;
}

static bool buildSwiftModuleFromSwiftInterface(
<<<<<<< HEAD
    llvm::vfs::FileSystem &FS, DiagnosticEngine &Diags,
    CompilerInvocation &SubInvocation, StringRef InPath, StringRef OutPath) {
=======
    clang::vfs::FileSystem &FS, DiagnosticEngine &Diags,
    CompilerInvocation &SubInvocation, StringRef InPath, StringRef OutPath,
    StringRef DepPath) {
>>>>>>> 7a7657b0
  bool SubError = false;
  bool RunSuccess = llvm::CrashRecoveryContext().RunSafelyOnThread([&] {

    llvm::BumpPtrAllocator SubArgsAlloc;
    llvm::StringSaver SubArgSaver(SubArgsAlloc);
    SmallVector<const char *, 16> SubArgs;
    swift::version::Version Vers;
    if (extractSwiftInterfaceVersionAndArgs(Diags, FS, InPath, Vers,
                                            SubArgSaver, SubArgs)) {
      SubError = true;
      return;
    }

    if (SubInvocation.parseArgs(SubArgs, Diags)) {
      SubError = true;
      return;
    }

    // Build the .swiftmodule; this is a _very_ abridged version of the logic in
    // performCompile in libFrontendTool, specialized, to just the one
    // module-serialization task we're trying to do here.
    LLVM_DEBUG(llvm::dbgs() << "Setting up instance\n");
    CompilerInstance SubInstance;
    SubInstance.createDependencyTracker(/*TrackSystemDeps=*/false);
    if (SubInstance.setup(SubInvocation)) {
      SubError = true;
      return;
    }

    LLVM_DEBUG(llvm::dbgs() << "Performing sema\n");
    SubInstance.performSema();
    if (SubInstance.getASTContext().hadError()) {
      SubError = true;
      return;
    }

    SILOptions &SILOpts = SubInvocation.getSILOptions();
    auto Mod = SubInstance.getMainModule();
    auto SILMod = performSILGeneration(Mod, SILOpts);
    if (SILMod) {
      LLVM_DEBUG(llvm::dbgs() << "Running SIL diagnostic passes\n");
      if (runSILDiagnosticPasses(*SILMod)) {
        SubError = true;
        return;
      }
      SILMod->verify();
    }

    LLVM_DEBUG(llvm::dbgs() << "Serializing " << OutPath << "\n");
    SerializationOptions serializationOpts;
    std::string OutPathStr = OutPath;
    serializationOpts.OutputPath = OutPathStr.c_str();
    serializationOpts.SerializeAllSIL = true;
    SILMod->setSerializeSILAction([&]() {
        serialize(Mod, serializationOpts, SILMod.get());
      });
    SILMod->serialize();
    SubError = Diags.hadAnyError();

    if (!SubError) {
      SubError |= writeSwiftInterfaceDeps(
          Diags, SubInstance.getDependencyTracker()->getDependencies(),
          DepPath);
    }
  });
  return !RunSuccess || SubError;
}

/// Load a .swiftmodule associated with a .swiftinterface either from a
/// cache or by converting it in a subordinate \c CompilerInstance, caching
/// the results.
std::error_code ParseableInterfaceModuleLoader::openModuleFiles(
    StringRef DirName, StringRef ModuleFilename, StringRef ModuleDocFilename,
    std::unique_ptr<llvm::MemoryBuffer> *ModuleBuffer,
    std::unique_ptr<llvm::MemoryBuffer> *ModuleDocBuffer,
    llvm::SmallVectorImpl<char> &Scratch) {

  auto &FS = *Ctx.SourceMgr.getFileSystem();
  auto &Diags = Ctx.Diags;
  llvm::SmallString<128> InPath, OutPath, DepPath;

  // First check to see if the .swiftinterface exists at all. Bail if not.
  InPath = DirName;
  llvm::sys::path::append(InPath, ModuleFilename);
  auto Ext = file_types::getExtension(file_types::TY_SwiftParseableInterfaceFile);
  llvm::sys::path::replace_extension(InPath, Ext);
  if (!FS.exists(InPath))
    return std::make_error_code(std::errc::no_such_file_or_directory);

  // Set up a _potential_ sub-invocation to consume the .swiftinterface and emit
  // the .swiftmodule.
  CompilerInvocation SubInvocation;
  configureSubInvocationAndOutputPaths(SubInvocation, InPath, OutPath, DepPath);

  // Evaluate if we need to run this sub-invocation, and if so run it.
  if (!swiftModuleIsUpToDate(FS, InPath, OutPath, DepPath)) {
    if (buildSwiftModuleFromSwiftInterface(FS, Diags, SubInvocation, InPath,
                                           OutPath, DepPath))
      return std::make_error_code(std::errc::invalid_argument);
  }

  // Finish off by delegating back up to the SerializedModuleLoaderBase
  // routine that can load the recently-manufactured serialized module.
  LLVM_DEBUG(llvm::dbgs() << "Loading " << OutPath
             << " via normal module loader\n");
  auto ErrorCode = SerializedModuleLoaderBase::openModuleFiles(
      CacheDir, llvm::sys::path::filename(OutPath), ModuleDocFilename,
      ModuleBuffer, ModuleDocBuffer, Scratch);
  LLVM_DEBUG(llvm::dbgs() << "Loaded " << OutPath
             << " via normal module loader with error: "
             << ErrorCode.message() << "\n");
  return ErrorCode;
}

/// Diagnose any scoped imports in \p imports, i.e. those with a non-empty
/// access path. These are not yet supported by parseable interfaces, since the
/// information about the declaration kind is not preserved through the binary
/// serialization that happens as an intermediate step in non-whole-module
/// builds.
///
/// These come from declarations like `import class FooKit.MainFooController`.
static void diagnoseScopedImports(DiagnosticEngine &diags,
                                  ArrayRef<ModuleDecl::ImportedModule> imports){
  for (const ModuleDecl::ImportedModule &importPair : imports) {
    if (importPair.first.empty())
      continue;
    diags.diagnose(importPair.first.front().second,
                   diag::parseable_interface_scoped_import_unsupported);
  }
}

/// Prints to \p out a comment containing a tool-versions identifier as well
/// as any relevant command-line flags in \p Opts used to construct \p M.
static void printToolVersionAndFlagsComment(raw_ostream &out,
                                            ParseableInterfaceOptions const &Opts,
                                            ModuleDecl *M) {
  auto &Ctx = M->getASTContext();
  out << "// " SWIFT_TOOLS_VERSION_KEY ": "
      << Ctx.LangOpts.EffectiveLanguageVersion << "\n";
  out << "// " SWIFT_MODULE_FLAGS_KEY ": "
      << Opts.ParseableInterfaceFlags << "\n";
}

llvm::Regex swift::getSwiftInterfaceToolsVersionRegex() {
  return llvm::Regex("^// " SWIFT_TOOLS_VERSION_KEY ": ([0-9\\.]+)$",
                     llvm::Regex::Newline);
}

llvm::Regex swift::getSwiftInterfaceModuleFlagsRegex() {
  return llvm::Regex("^// " SWIFT_MODULE_FLAGS_KEY ": (.*)$",
                     llvm::Regex::Newline);
}

/// Prints the imported modules in \p M to \p out in the form of \c import
/// source declarations.
static void printImports(raw_ostream &out, ModuleDecl *M) {
  // FIXME: This is very similar to what's in Serializer::writeInputBlock, but
  // it's not obvious what higher-level optimization would be factored out here.
  SmallVector<ModuleDecl::ImportedModule, 8> allImports;
  M->getImportedModules(allImports, ModuleDecl::ImportFilter::All);
  ModuleDecl::removeDuplicateImports(allImports);
  diagnoseScopedImports(M->getASTContext().Diags, allImports);

  // Collect the public imports as a subset so that we can mark them with
  // '@_exported'.
  SmallVector<ModuleDecl::ImportedModule, 8> publicImports;
  M->getImportedModules(publicImports, ModuleDecl::ImportFilter::Public);
  llvm::SmallSet<ModuleDecl::ImportedModule, 8,
                 ModuleDecl::OrderImportedModules> publicImportSet;
  publicImportSet.insert(publicImports.begin(), publicImports.end());

  for (auto import : allImports) {
    if (import.second->isStdlibModule() ||
        import.second->isOnoneSupportModule() ||
        import.second->isBuiltinModule()) {
      continue;
    }

    if (publicImportSet.count(import))
      out << "@_exported ";
    out << "import ";
    import.second->getReverseFullModuleName().printForward(out);

    // Write the access path we should be honoring but aren't.
    // (See diagnoseScopedImports above.)
    if (!import.first.empty()) {
      out << "/*";
      for (const auto &accessPathElem : import.first)
        out << "." << accessPathElem.first;
      out << "*/";
    }

    out << "\n";
  }
}

bool swift::emitParseableInterface(raw_ostream &out,
                                   ParseableInterfaceOptions const &Opts,
                                   ModuleDecl *M) {
  assert(M);

  printToolVersionAndFlagsComment(out, Opts, M);
  printImports(out, M);

  const PrintOptions printOptions = PrintOptions::printParseableInterfaceFile();
  SmallVector<Decl *, 16> topLevelDecls;
  M->getTopLevelDecls(topLevelDecls);
  for (const Decl *D : topLevelDecls) {
    if (!D->shouldPrintInContext(printOptions))
      continue;
    D->print(out, printOptions);
    out << "\n";
  }
  return false;
}<|MERGE_RESOLUTION|>--- conflicted
+++ resolved
@@ -160,17 +160,7 @@
 // Check that the output .swiftmodule file is at least as new as all the
 // dependencies it read when it was built last time.
 static bool
-<<<<<<< HEAD
 swiftModuleIsUpToDate(llvm::vfs::FileSystem &FS,
-                      StringRef InPath, StringRef OutPath) {
-  if (FS.exists(OutPath)) {
-    auto InStatus = FS.status(InPath);
-    auto OutStatus = FS.status(OutPath);
-    if (InStatus && OutStatus) {
-      return InStatus.get().getLastModificationTime() <=
-        OutStatus.get().getLastModificationTime();
-=======
-swiftModuleIsUpToDate(clang::vfs::FileSystem &FS,
                       StringRef InPath, StringRef OutPath, StringRef DepPath) {
 
   if (!FS.exists(OutPath) || !FS.exists(DepPath))
@@ -205,21 +195,15 @@
         (InStatus.get().getLastModificationTime() >
          OutStatus.get().getLastModificationTime())) {
       return false;
->>>>>>> 7a7657b0
     }
   }
   return true;
 }
 
 static bool buildSwiftModuleFromSwiftInterface(
-<<<<<<< HEAD
     llvm::vfs::FileSystem &FS, DiagnosticEngine &Diags,
-    CompilerInvocation &SubInvocation, StringRef InPath, StringRef OutPath) {
-=======
-    clang::vfs::FileSystem &FS, DiagnosticEngine &Diags,
     CompilerInvocation &SubInvocation, StringRef InPath, StringRef OutPath,
     StringRef DepPath) {
->>>>>>> 7a7657b0
   bool SubError = false;
   bool RunSuccess = llvm::CrashRecoveryContext().RunSafelyOnThread([&] {
 
