--- conflicted
+++ resolved
@@ -146,16 +146,10 @@
   const clang::Type *TheType;
   const char *Action;
 public:
-<<<<<<< HEAD
   PrettyStackTraceClangType(clang::ASTContext &ctx,
                             const char *action, const clang::Type *type)
     : Context(ctx), TheType(type), Action(action) {}
-  virtual void print(llvm::raw_ostream &OS) const;
-=======
-  PrettyStackTraceClangType(const char *action, const clang::Type *type)
-    : TheType(type), Action(action) {}
-  virtual void print(llvm::raw_ostream &OS) const override;
->>>>>>> 6dddf96f
+  virtual void print(llvm::raw_ostream &OS) const override;
 };
 
 /// Observe that we are processing a specific type representation.
