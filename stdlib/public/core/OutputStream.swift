//===----------------------------------------------------------------------===//
//
// This source file is part of the Swift.org open source project
//
// Copyright (c) 2014 - 2016 Apple Inc. and the Swift project authors
// Licensed under Apache License v2.0 with Runtime Library Exception
//
// See http://swift.org/LICENSE.txt for license information
// See http://swift.org/CONTRIBUTORS.txt for the list of Swift project authors
//
//===----------------------------------------------------------------------===//

import SwiftShims

//===----------------------------------------------------------------------===//
// Input/Output interfaces
//===----------------------------------------------------------------------===//

/// A target of text streaming operations.
public protocol OutputStream {
  mutating func _lock()
  mutating func _unlock()

  /// Append the given `string` to this stream.
  mutating func write(string: String)
}

extension OutputStream {
  public mutating func _lock() {}
  public mutating func _unlock() {}
}

/// A source of text streaming operations.  `Streamable` instances can
/// be written to any *output stream*.
///
/// For example: `String`, `Character`, `UnicodeScalar`.
public protocol Streamable {
  /// Write a textual representation of `self` into `target`.
<<<<<<< HEAD
  func write<Target : OutputStream>(inout to target: Target)
=======
  func writeTo<Target : OutputStreamType>(target: inout Target)
>>>>>>> f7b90b86
}

/// A type with a customized textual representation.
///
/// This textual representation is used when values are written to an
/// *output stream*, for example, by `print`.
///
/// - Note: `String(instance)` will work for an `instance` of *any*
///   type, returning its `description` if the `instance` happens to be
///   `CustomStringConvertible`.  Using `CustomStringConvertible` as a
///   generic constraint, or accessing a conforming type's `description`
///   directly, is therefore discouraged.
///
/// - SeeAlso: `String.init<T>(T)`, `CustomDebugStringConvertible`
public protocol CustomStringConvertible {
  /// A textual representation of `self`.
  var description: String { get }
}

/// A type with a customized textual representation suitable for
/// debugging purposes.
///
/// This textual representation is used when values are written to an
/// *output stream* by `debugPrint`, and is
/// typically more verbose than the text provided by a
/// `CustomStringConvertible`'s `description` property.
///
/// - Note: `String(reflecting: instance)` will work for an `instance`
///   of *any* type, returning its `debugDescription` if the `instance`
///   happens to be `CustomDebugStringConvertible`.  Using
/// `CustomDebugStringConvertible` as a generic constraint, or
/// accessing a conforming type's `debugDescription` directly, is
/// therefore discouraged.
///
/// - SeeAlso: `String.init<T>(reflecting: T)`,
///   `CustomStringConvertible`
public protocol CustomDebugStringConvertible {
  /// A textual representation of `self`, suitable for debugging.
  var debugDescription: String { get }
}

//===----------------------------------------------------------------------===//
// Default (ad-hoc) printing
//===----------------------------------------------------------------------===//

@_silgen_name("swift_EnumCaseName")
func _getEnumCaseName<T>(value: T) -> UnsafePointer<CChar>

@_silgen_name("swift_OpaqueSummary")
func _opaqueSummary(metadata: Any.Type) -> UnsafePointer<CChar>

/// Do our best to print a value that cannot be printed directly.
<<<<<<< HEAD
internal func _adHocPrint_unlocked<T, TargetStream : OutputStream>(
    value: T, _ mirror: Mirror, inout _ target: TargetStream,
=======
internal func _adHocPrint_unlocked<T, TargetStream : OutputStreamType>(
    value: T, _ mirror: Mirror, _ target: inout TargetStream,
>>>>>>> f7b90b86
    isDebugPrint: Bool
) {
  func printTypeName(type: Any.Type) {
    // Print type names without qualification, unless we're debugPrint'ing.
    target.write(_typeName(type, qualified: isDebugPrint))
  }

  if let displayStyle = mirror.displayStyle {
    switch displayStyle {
      case .optional:
        if let child = mirror.children.first {
          _debugPrint_unlocked(child.1, &target)
        } else {
          _debugPrint_unlocked("nil", &target)
        }
      case .tuple:
        target.write("(")
        var first = true
        for (_, value) in mirror.children {
          if first {
            first = false
          } else {
            target.write(", ")
          }
          _debugPrint_unlocked(value, &target)
        }
        target.write(")")
      case .`struct`:
        printTypeName(mirror.subjectType)
        target.write("(")
        var first = true
        for (label, value) in mirror.children {
          if let label = label {
            if first {
              first = false
            } else {
              target.write(", ")
            }
            target.write(label)
            target.write(": ")
            _debugPrint_unlocked(value, &target)
          }
        }
        target.write(")")
      case .`enum`:
        let cString = _getEnumCaseName(value)
        if cString != nil, let caseName = String(validatingUTF8: cString) {
          // Write the qualified type name in debugPrint.
          if isDebugPrint {
            printTypeName(mirror.subjectType)
            target.write(".")
          }
          target.write(caseName)
        } else {
          // If the case name is garbage, just print the type name.
          printTypeName(mirror.subjectType)
        }
        if let (_, value) = mirror.children.first {
          if (Mirror(reflecting: value).displayStyle == .tuple) {
            _debugPrint_unlocked(value, &target)
          } else {
            target.write("(")
            _debugPrint_unlocked(value, &target)
            target.write(")")
          }
        }
      default:
        target.write(_typeName(mirror.subjectType))
    }
  } else if let metatypeValue = value as? Any.Type {
    // Metatype
    printTypeName(metatypeValue)
  } else {
    // Fall back to the type or an opaque summary of the kind
    let cString = _opaqueSummary(mirror.subjectType)
    if cString != nil, let opaqueSummary = String(validatingUTF8: cString) {
      target.write(opaqueSummary)
    } else {
      target.write(_typeName(mirror.subjectType, qualified: true))
    }
  }
}

@inline(never)
@_semantics("stdlib_binary_only")
<<<<<<< HEAD
internal func _print_unlocked<T, TargetStream : OutputStream>(
  value: T, inout _ target: TargetStream
=======
internal func _print_unlocked<T, TargetStream : OutputStreamType>(
  value: T, _ target: inout TargetStream
>>>>>>> f7b90b86
) {
  // Optional has no representation suitable for display; therefore,
  // values of optional type should be printed as a debug
  // string. Check for Optional first, before checking protocol
  // conformance below, because an Optional value is convertible to a
  // protocol if its wrapped type conforms to that protocol.
  if _isOptional(value.dynamicType) {
    let debugPrintable = value as! CustomDebugStringConvertible
    debugPrintable.debugDescription.write(to: &target)
    return
  }
  if case let streamableObject as Streamable = value {
    streamableObject.write(to: &target)
    return
  }

  if case let printableObject as CustomStringConvertible = value {
    printableObject.description.write(to: &target)
    return
  }

  if case let debugPrintableObject as CustomDebugStringConvertible = value {
    debugPrintableObject.debugDescription.write(to: &target)
    return
  }

  let mirror = Mirror(reflecting: value)
  _adHocPrint_unlocked(value, mirror, &target, isDebugPrint: false)
}

/// Returns the result of `print`'ing `x` into a `String`.
///
/// Exactly the same as `String`, but annotated 'readonly' to allow
/// the optimizer to remove calls where results are unused.
///
/// This function is forbidden from being inlined because when building the
/// standard library inlining makes us drop the special semantics.
@inline(never) @effects(readonly)
func _toStringReadOnlyStreamable<T : Streamable>(x: T) -> String {
  var result = ""
  x.write(to: &result)
  return result
}

@inline(never) @effects(readonly)
func _toStringReadOnlyPrintable<T : CustomStringConvertible>(x: T) -> String {
  return x.description
}

//===----------------------------------------------------------------------===//
// `debugPrint`
//===----------------------------------------------------------------------===//

@inline(never)
<<<<<<< HEAD
public func _debugPrint_unlocked<T, TargetStream : OutputStream>(
    value: T, inout _ target: TargetStream
=======
public func _debugPrint_unlocked<T, TargetStream : OutputStreamType>(
    value: T, _ target: inout TargetStream
>>>>>>> f7b90b86
) {
  if let debugPrintableObject = value as? CustomDebugStringConvertible {
    debugPrintableObject.debugDescription.write(to: &target)
    return
  }

  if let printableObject = value as? CustomStringConvertible {
    printableObject.description.write(to: &target)
    return
  }

  if let streamableObject = value as? Streamable {
    streamableObject.write(to: &target)
    return
  }

  let mirror = Mirror(reflecting: value)
  _adHocPrint_unlocked(value, mirror, &target, isDebugPrint: true)
}

<<<<<<< HEAD
internal func _dumpPrint_unlocked<T, TargetStream : OutputStream>(
    value: T, _ mirror: Mirror, inout _ target: TargetStream
=======
internal func _dumpPrint_unlocked<T, TargetStream : OutputStreamType>(
    value: T, _ mirror: Mirror, _ target: inout TargetStream
>>>>>>> f7b90b86
) {
  if let displayStyle = mirror.displayStyle {
    // Containers and tuples are always displayed in terms of their element count
    switch displayStyle {
    case .tuple:
      let count = mirror.children.count
      target.write(count == 1 ? "(1 element)" : "(\(count) elements)")
      return
    case .collection:
      let count = mirror.children.count
      target.write(count == 1 ? "1 element" : "\(count) elements")
      return
    case .dictionary:
      let count = mirror.children.count
      target.write(count == 1 ? "1 key/value pair" : "\(count) key/value pairs")
      return
    case .`set`:
      let count = mirror.children.count
      target.write(count == 1 ? "1 member" : "\(count) members")
      return
    default:
      break
    }
  }

  if let debugPrintableObject = value as? CustomDebugStringConvertible {
    debugPrintableObject.debugDescription.write(to: &target)
    return
  }

  if let printableObject = value as? CustomStringConvertible {
    printableObject.description.write(to: &target)
    return
  }

  if let streamableObject = value as? Streamable {
    streamableObject.write(to: &target)
    return
  }

  if let displayStyle = mirror.displayStyle {
    switch displayStyle {
    case .`class`, .`struct`:
      // Classes and structs without custom representations are displayed as
      // their fully qualified type name
      target.write(_typeName(mirror.subjectType, qualified: true))
      return
    case .`enum`:
      target.write(_typeName(mirror.subjectType, qualified: true))
      let cString = _getEnumCaseName(value)
      if cString != nil, let caseName = String(validatingUTF8: cString) {
        target.write(".")
        target.write(caseName)
      }
      return
    default:
      break
    }
  }

  _adHocPrint_unlocked(value, mirror, &target, isDebugPrint: true)
}

//===----------------------------------------------------------------------===//
// OutputStreams
//===----------------------------------------------------------------------===//

internal struct _Stdout : OutputStream {
  mutating func _lock() {
    _swift_stdlib_flockfile_stdout()
  }

  mutating func _unlock() {
    _swift_stdlib_funlockfile_stdout()
  }

  mutating func write(string: String) {
    // FIXME: buffering?
    // It is important that we use stdio routines in order to correctly
    // interoperate with stdio buffering.
    for c in string.utf8 {
      _swift_stdlib_putchar_unlocked(Int32(c))
    }
  }
}

extension String : OutputStream {
  /// Append `other` to this stream.
  public mutating func write(other: String) {
    self += other
  }
}

//===----------------------------------------------------------------------===//
// Streamables
//===----------------------------------------------------------------------===//

extension String : Streamable {
  /// Write a textual representation of `self` into `target`.
<<<<<<< HEAD
  public func write<Target : OutputStream>(inout to target: Target) {
=======
  public func writeTo<Target : OutputStreamType>(target: inout Target) {
>>>>>>> f7b90b86
    target.write(self)
  }
}

extension Character : Streamable {
  /// Write a textual representation of `self` into `target`.
<<<<<<< HEAD
  public func write<Target : OutputStream>(inout to target: Target) {
=======
  public func writeTo<Target : OutputStreamType>(target: inout Target) {
>>>>>>> f7b90b86
    target.write(String(self))
  }
}

extension UnicodeScalar : Streamable {
  /// Write a textual representation of `self` into `target`.
<<<<<<< HEAD
  public func write<Target : OutputStream>(inout to target: Target) {
=======
  public func writeTo<Target : OutputStreamType>(target: inout Target) {
>>>>>>> f7b90b86
    target.write(String(Character(self)))
  }
}

<<<<<<< HEAD
=======
//===----------------------------------------------------------------------===//
// Unavailable APIs
//===----------------------------------------------------------------------===//

@available(*, unavailable, renamed="CustomDebugStringConvertible")
public typealias DebugPrintable = CustomDebugStringConvertible
@available(*, unavailable, renamed="CustomStringConvertible")
public typealias Printable = CustomStringConvertible

@available(*, unavailable, renamed="print")
public func println<T, TargetStream : OutputStreamType>(
    value: T, _ target: inout TargetStream
) {
  fatalError("unavailable function can't be called")
}

@available(*, unavailable, renamed="print")
public func println<T>(value: T) {
  fatalError("unavailable function can't be called")
}

@available(*, unavailable, message="use print(\"\")")
public func println() {
  fatalError("unavailable function can't be called")
}

@available(*, unavailable, renamed="String")
public func toString<T>(x: T) -> String {
  fatalError("unavailable function can't be called")
}

@available(*, unavailable, message="use debugPrint()")
public func debugPrintln<T, TargetStream : OutputStreamType>(
    x: T, _ target: inout TargetStream
) {
  fatalError("unavailable function can't be called")
}

@available(*, unavailable, renamed="debugPrint")
public func debugPrintln<T>(x: T) {
  fatalError("unavailable function can't be called")
}

/// Returns the result of `debugPrint`'ing `x` into a `String`.
@available(*, unavailable, message="use String(reflecting:)")
public func toDebugString<T>(x: T) -> String {
  fatalError("unavailable function can't be called")
}

>>>>>>> f7b90b86
/// A hook for playgrounds to print through.
public var _playgroundPrintHook : ((String) -> Void)? = {_ in () }

internal struct _TeeStream<
  L : OutputStream, 
  R : OutputStream
> : OutputStream {
  var left: L
  var right: R
  
  /// Append the given `string` to this stream.
  mutating func write(string: String)
  { left.write(string); right.write(string) }

  mutating func _lock() { left._lock(); right._lock() }
  mutating func _unlock() { right._unlock(); left._unlock() }
}

@available(*, unavailable, renamed="OutputStream")
public typealias OutputStreamType = OutputStream<|MERGE_RESOLUTION|>--- conflicted
+++ resolved
@@ -36,11 +36,7 @@
 /// For example: `String`, `Character`, `UnicodeScalar`.
 public protocol Streamable {
   /// Write a textual representation of `self` into `target`.
-<<<<<<< HEAD
-  func write<Target : OutputStream>(inout to target: Target)
-=======
-  func writeTo<Target : OutputStreamType>(target: inout Target)
->>>>>>> f7b90b86
+  func write<Target : OutputStream>(to target: inout Target)
 }
 
 /// A type with a customized textual representation.
@@ -93,13 +89,8 @@
 func _opaqueSummary(metadata: Any.Type) -> UnsafePointer<CChar>
 
 /// Do our best to print a value that cannot be printed directly.
-<<<<<<< HEAD
 internal func _adHocPrint_unlocked<T, TargetStream : OutputStream>(
-    value: T, _ mirror: Mirror, inout _ target: TargetStream,
-=======
-internal func _adHocPrint_unlocked<T, TargetStream : OutputStreamType>(
     value: T, _ mirror: Mirror, _ target: inout TargetStream,
->>>>>>> f7b90b86
     isDebugPrint: Bool
 ) {
   func printTypeName(type: Any.Type) {
@@ -185,13 +176,8 @@
 
 @inline(never)
 @_semantics("stdlib_binary_only")
-<<<<<<< HEAD
 internal func _print_unlocked<T, TargetStream : OutputStream>(
-  value: T, inout _ target: TargetStream
-=======
-internal func _print_unlocked<T, TargetStream : OutputStreamType>(
   value: T, _ target: inout TargetStream
->>>>>>> f7b90b86
 ) {
   // Optional has no representation suitable for display; therefore,
   // values of optional type should be printed as a debug
@@ -246,13 +232,8 @@
 //===----------------------------------------------------------------------===//
 
 @inline(never)
-<<<<<<< HEAD
 public func _debugPrint_unlocked<T, TargetStream : OutputStream>(
-    value: T, inout _ target: TargetStream
-=======
-public func _debugPrint_unlocked<T, TargetStream : OutputStreamType>(
     value: T, _ target: inout TargetStream
->>>>>>> f7b90b86
 ) {
   if let debugPrintableObject = value as? CustomDebugStringConvertible {
     debugPrintableObject.debugDescription.write(to: &target)
@@ -273,13 +254,8 @@
   _adHocPrint_unlocked(value, mirror, &target, isDebugPrint: true)
 }
 
-<<<<<<< HEAD
 internal func _dumpPrint_unlocked<T, TargetStream : OutputStream>(
-    value: T, _ mirror: Mirror, inout _ target: TargetStream
-=======
-internal func _dumpPrint_unlocked<T, TargetStream : OutputStreamType>(
     value: T, _ mirror: Mirror, _ target: inout TargetStream
->>>>>>> f7b90b86
 ) {
   if let displayStyle = mirror.displayStyle {
     // Containers and tuples are always displayed in terms of their element count
@@ -379,89 +355,25 @@
 
 extension String : Streamable {
   /// Write a textual representation of `self` into `target`.
-<<<<<<< HEAD
-  public func write<Target : OutputStream>(inout to target: Target) {
-=======
-  public func writeTo<Target : OutputStreamType>(target: inout Target) {
->>>>>>> f7b90b86
+  public func write<Target : OutputStream>(to target: inout Target) {
     target.write(self)
   }
 }
 
 extension Character : Streamable {
   /// Write a textual representation of `self` into `target`.
-<<<<<<< HEAD
-  public func write<Target : OutputStream>(inout to target: Target) {
-=======
-  public func writeTo<Target : OutputStreamType>(target: inout Target) {
->>>>>>> f7b90b86
+  public func write<Target : OutputStream>(to target: inout Target) {
     target.write(String(self))
   }
 }
 
 extension UnicodeScalar : Streamable {
   /// Write a textual representation of `self` into `target`.
-<<<<<<< HEAD
-  public func write<Target : OutputStream>(inout to target: Target) {
-=======
-  public func writeTo<Target : OutputStreamType>(target: inout Target) {
->>>>>>> f7b90b86
+  public func write<Target : OutputStream>(to target: inout Target) {
     target.write(String(Character(self)))
   }
 }
 
-<<<<<<< HEAD
-=======
-//===----------------------------------------------------------------------===//
-// Unavailable APIs
-//===----------------------------------------------------------------------===//
-
-@available(*, unavailable, renamed="CustomDebugStringConvertible")
-public typealias DebugPrintable = CustomDebugStringConvertible
-@available(*, unavailable, renamed="CustomStringConvertible")
-public typealias Printable = CustomStringConvertible
-
-@available(*, unavailable, renamed="print")
-public func println<T, TargetStream : OutputStreamType>(
-    value: T, _ target: inout TargetStream
-) {
-  fatalError("unavailable function can't be called")
-}
-
-@available(*, unavailable, renamed="print")
-public func println<T>(value: T) {
-  fatalError("unavailable function can't be called")
-}
-
-@available(*, unavailable, message="use print(\"\")")
-public func println() {
-  fatalError("unavailable function can't be called")
-}
-
-@available(*, unavailable, renamed="String")
-public func toString<T>(x: T) -> String {
-  fatalError("unavailable function can't be called")
-}
-
-@available(*, unavailable, message="use debugPrint()")
-public func debugPrintln<T, TargetStream : OutputStreamType>(
-    x: T, _ target: inout TargetStream
-) {
-  fatalError("unavailable function can't be called")
-}
-
-@available(*, unavailable, renamed="debugPrint")
-public func debugPrintln<T>(x: T) {
-  fatalError("unavailable function can't be called")
-}
-
-/// Returns the result of `debugPrint`'ing `x` into a `String`.
-@available(*, unavailable, message="use String(reflecting:)")
-public func toDebugString<T>(x: T) -> String {
-  fatalError("unavailable function can't be called")
-}
-
->>>>>>> f7b90b86
 /// A hook for playgrounds to print through.
 public var _playgroundPrintHook : ((String) -> Void)? = {_ in () }
 
