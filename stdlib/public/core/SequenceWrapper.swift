--- conflicted
+++ resolved
@@ -69,15 +69,10 @@
   /// If `self` is multi-pass (i.e., a `Collection`), invoke
   /// `preprocess` on `self` and return its result.  Otherwise, return
   /// `nil`.
-<<<<<<< HEAD
   public func _preprocessingPass<R>(
-    @noescape preprocess: () throws -> R
+    @noescape _ preprocess: () throws -> R
   ) rethrows -> R? {
     return try _base._preprocessingPass(preprocess)
-=======
-  public func _preprocessingPass<R>(@noescape _ preprocess: () -> R) -> R? {
-    return _base._preprocessingPass(preprocess)
->>>>>>> 510f29ab
   }
 
   /// Create a native array buffer containing the elements of `self`,
