--- conflicted
+++ resolved
@@ -739,7 +739,6 @@
     }
 }
 
-<<<<<<< HEAD
 public class TestImplicitSelfForWeakSelfCapture {
   static var staticOptional: TestImplicitSelfForWeakSelfCapture? = .init()
   func method() { }
@@ -769,7 +768,7 @@
     }
   }
 }
-=======
+
 // https://github.com/apple/swift/issues/59716
 // FIXME: Diagnostic should be tailored for closure result
 ["foo"].map { s in
@@ -787,5 +786,4 @@
 ["foo"].map { s in
     if s == "1" { return () } // expected-error{{cannot convert return expression of type '()' to return type 'Bool'}}
     return s.isEmpty
-}.filter { $0 }
->>>>>>> 26792946
+}.filter { $0 }