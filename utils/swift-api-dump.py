--- conflicted
+++ resolved
@@ -289,15 +289,8 @@
 
     # Determine the set of extra arguments we'll use.
     extra_args = ['-skip-imports']
-<<<<<<< HEAD
-    if args.swift_3:
-        extra_args = extra_args + \
-            ['-enable-omit-needless-words', '-enable-infer-default-arguments']
     if args.enable_infer_import_as_member:
         extra_args = extra_args + ['-enable-infer-import-as-member']
-=======
->>>>>>> e8eba770
-
     # Create a .swift file we can feed into swift-ide-test
     subprocess.call(['touch', source_filename])
 
